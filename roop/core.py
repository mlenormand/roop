#!/usr/bin/env python3

from collections import defaultdict
import os
import sys
# single thread doubles cuda performance - needs to be set before torch import
if any(arg.startswith('--execution-provider') for arg in sys.argv):
    os.environ['OMP_NUM_THREADS'] = '1'
# reduce tensorflow log level
os.environ['TF_CPP_MIN_LOG_LEVEL'] = '2'
import warnings
from typing import List
import platform
import signal
import shutil
import argparse
import onnxruntime
import tensorflow
import roop.globals
import roop.metadata
import roop.ui as ui
from roop.predictor import predict_image, predict_video
from roop.processors.frame.core import get_frame_processors_modules
from roop.utilities import has_image_extension, is_image, is_video, detect_fps, create_video, extract_frames, get_temp_frame_paths, restore_audio, create_temp, move_temp, clean_temp, normalize_output_path
import yaml

warnings.filterwarnings('ignore', category=FutureWarning, module='insightface')
warnings.filterwarnings('ignore', category=UserWarning, module='torchvision')

def parse_args() -> None:
    signal.signal(signal.SIGINT, lambda signal_number, frame: destroy())
    program = argparse.ArgumentParser(formatter_class=lambda prog: argparse.HelpFormatter(prog, max_help_position=100))
    program.add_argument('-f', '--faces', help='Faces yaml file', dest='faces_path')
<<<<<<< HEAD
    program.add_argument('-sf', '--source-folder', help='Path to the folder containing source images', dest='source_folder')
    program.add_argument('-sfs', '--source-files', help='Comma-separated filenames of the source images', dest='source_files')
=======
>>>>>>> 78806899
    program.add_argument('-t', '--target', help='select an target image or video', dest='target_path')
    program.add_argument('-o', '--output', help='select output file or directory', dest='output_path')
    program.add_argument('--frame-processor', help='frame processors (choices: face_swapper, face_enhancer, ...)', dest='frame_processor', default=['face_swapper'], nargs='+')
    program.add_argument('--keep-fps', help='keep target fps', dest='keep_fps', action='store_true')
    program.add_argument('--keep-frames', help='keep temporary frames', dest='keep_frames', action='store_true')
    program.add_argument('--skip-audio', help='skip target audio', dest='skip_audio', action='store_true')
    program.add_argument('--many-faces', help='process every face', dest='many_faces', action='store_true')
    program.add_argument('--reference-face-position', help='position of the reference face', dest='reference_face_position', type=int, default=0)
    program.add_argument('--reference-frame-number', help='number of the reference frame', dest='reference_frame_number', type=int, default=0)
    program.add_argument('--similar-face-distance', help='face distance used for recognition', dest='similar_face_distance', type=float, default=0.85)
    program.add_argument('--temp-frame-format', help='image format used for frame extraction', dest='temp_frame_format', default='png', choices=['jpg', 'png'])
    program.add_argument('--temp-frame-quality', help='image quality used for frame extraction', dest='temp_frame_quality', type=int, default=0, choices=range(101), metavar='[0-100]')
    program.add_argument('--output-video-encoder', help='encoder used for the output video', dest='output_video_encoder', default='libx264', choices=['libx264', 'libx265', 'libvpx-vp9', 'h264_nvenc', 'hevc_nvenc'])
    program.add_argument('--output-video-quality', help='quality used for the output video', dest='output_video_quality', type=int, default=35, choices=range(101), metavar='[0-100]')
    program.add_argument('--max-memory', help='maximum amount of RAM in GB', dest='max_memory', type=int)
    program.add_argument('--execution-provider', help='available execution provider (choices: cpu, ...)', dest='execution_provider', default=['cpu'], choices=suggest_execution_providers(), nargs='+')
    program.add_argument('--execution-threads', help='number of execution threads', dest='execution_threads', type=int, default=suggest_execution_threads())
    program.add_argument('-v', '--version', action='version', version=f'{roop.metadata.name} {roop.metadata.version}')

    # Ajout dynamique d'arguments pour les visages
    for i in range(1, 10):  # Supposons que vous avez jusqu'à 9 visages différents
        program.add_argument(f'--face{i}', help=f'Path to face image {i}', dest=f'face{i}_path')

    args = program.parse_args()

    roop.globals.target_path = args.target_path
    roop.globals.faces_path = args.faces_path
<<<<<<< HEAD
    roop.globals.output_path = normalize_output_path(roop.globals.source_folder, roop.globals.target_path, args.output_path)
    roop.globals.headless = roop.globals.source_folder is not None and roop.globals.target_path is not None and roop.globals.output_path is not None
=======
    roop.globals.headless = True
>>>>>>> 78806899
    roop.globals.frame_processors = args.frame_processor
    roop.globals.keep_fps = args.keep_fps
    roop.globals.keep_frames = args.keep_frames
    roop.globals.skip_audio = args.skip_audio
    roop.globals.many_faces = args.many_faces
    roop.globals.reference_face_position = args.reference_face_position
    roop.globals.reference_frame_number = args.reference_frame_number
    roop.globals.similar_face_distance = args.similar_face_distance
    roop.globals.temp_frame_format = args.temp_frame_format
    roop.globals.temp_frame_quality = args.temp_frame_quality
    roop.globals.output_video_encoder = args.output_video_encoder
    roop.globals.output_video_quality = args.output_video_quality
    roop.globals.max_memory = args.max_memory
    roop.globals.execution_providers = decode_execution_providers(args.execution_provider)
    roop.globals.execution_threads = args.execution_threads

<<<<<<< HEAD
    # Handle source paths
    if args.source_folder and args.source_files:
        file_names = args.source_files.split(',')
        roop.globals.source_paths = [os.path.join(args.source_folder, file_name.strip()) for file_name in file_names]
    else:
        roop.globals.source_paths = []

=======
    roop.globals.face_images = {}
    for i in range(1, 10):
        face_path = getattr(args, f'face{i}_path', None)
        if face_path:
            roop.globals.face_images[i] = face_path
>>>>>>> 78806899

def encode_execution_providers(execution_providers: List[str]) -> List[str]:
    return [execution_provider.replace('ExecutionProvider', '').lower() for execution_provider in execution_providers]


def decode_execution_providers(execution_providers: List[str]) -> List[str]:
    return [provider for provider, encoded_execution_provider in zip(onnxruntime.get_available_providers(), encode_execution_providers(onnxruntime.get_available_providers()))
            if any(execution_provider in encoded_execution_provider for execution_provider in execution_providers)]


def suggest_execution_providers() -> List[str]:
    return encode_execution_providers(onnxruntime.get_available_providers())


def suggest_execution_threads() -> int:
    if 'CUDAExecutionProvider' in onnxruntime.get_available_providers():
        return 8
    return 1


def limit_resources() -> None:
    # prevent tensorflow memory leak
    gpus = tensorflow.config.experimental.list_physical_devices('GPU')
    for gpu in gpus:
        tensorflow.config.experimental.set_virtual_device_configuration(gpu, [
            tensorflow.config.experimental.VirtualDeviceConfiguration(memory_limit=1024)
        ])
    # limit memory usage
    if roop.globals.max_memory:
        memory = roop.globals.max_memory * 1024 ** 3
        if platform.system().lower() == 'darwin':
            memory = roop.globals.max_memory * 1024 ** 6
        if platform.system().lower() == 'windows':
            import ctypes
            kernel32 = ctypes.windll.kernel32  # type: ignore[attr-defined]
            kernel32.SetProcessWorkingSetSize(-1, ctypes.c_size_t(memory), ctypes.c_size_t(memory))
        else:
            import resource
            resource.setrlimit(resource.RLIMIT_DATA, (memory, memory))


def pre_check() -> bool:
    if sys.version_info < (3, 9):
        update_status('Python version is not supported - please upgrade to 3.9 or higher.')
        return False
    if not shutil.which('ffmpeg'):
        update_status('ffmpeg is not installed.')
        return False
    return True


def update_status(message: str, scope: str = 'ROOP.CORE') -> None:
    print(f'[{scope}] {message}')
    if not roop.globals.headless:
        ui.update_status(message)

def load_face_data():
    with open(roop.globals.faces_path, 'r') as file:
        data = yaml.safe_load(file)
    roop.globals.face_data = defaultdict(list)
    for frame_id, entries in data.items():
        frame_number = int(frame_id.replace('frame_', ''))
        for entry in entries:
            x = entry['x'] * roop.globals.width  # Assuming width is stored globally
            y = entry['y'] * roop.globals.height  # Assuming height is stored globally
            w = entry['w'] * roop.globals.width
            h = entry['h'] * roop.globals.height
            num = entry['num']
            roop.globals.face_data[frame_number].append((x, y, w, h, num))

def start() -> None:
    if (roop.globals.faces_path):
        load_face_data

    for frame_processor in get_frame_processors_modules(roop.globals.frame_processors):
        if not frame_processor.pre_start():
            return

   # process image to image
    if has_image_extension(roop.globals.target_path):
<<<<<<< HEAD
        for source_path in roop.globals.source_paths:  # Iterate over each source path
            if predict_image(roop.globals.target_path):
                destroy()
            shutil.copy2(roop.globals.target_path, roop.globals.output_path)
            # process frame
            for frame_processor in get_frame_processors_modules(roop.globals.frame_processors):
                update_status('Progressing...', frame_processor.NAME)
                frame_processor.process_image(0, source_path, roop.globals.output_path, roop.globals.output_path)
                frame_processor.post_process()
            # validate image
            if is_image(roop.globals.target_path):
                update_status('Processing to image succeed!')
            else:
                update_status('Processing to image failed!')
        return  # Return after processing all source images
=======
        if predict_image(roop.globals.target_path):
            destroy()
        # Process chaque visage individuellement ou en groupe selon la logique requise
        for face_index, face_path in roop.globals.face_images.items():
            shutil.copy2(roop.globals.target_path, roop.globals.output_path)
            for frame_processor in get_frame_processors_modules(roop.globals.frame_processors):
                update_status('Progressing...', frame_processor.NAME)
                frame_processor.process_image(0, face_path, roop.globals.output_path, roop.globals.output_path)
                frame_processor.post_process()
        # validate image
        if is_image(roop.globals.target_path):
            update_status('Processing to image succeed!')
        else:
            update_status('Processing to image failed!')
        return
    
>>>>>>> 78806899
    # process image to videos
    if predict_video(roop.globals.target_path):
        destroy()
    update_status('Creating temporary resources...')
    create_temp(roop.globals.target_path)
    # extract frames
    if roop.globals.keep_fps:
        fps = detect_fps(roop.globals.target_path)
        update_status(f'Extracting frames with {fps} FPS...')
        extract_frames(roop.globals.target_path, fps)
    else:
        update_status('Extracting frames with 30 FPS...')
        extract_frames(roop.globals.target_path)

    # process frame
    temp_frame_paths = get_temp_frame_paths(roop.globals.target_path)
    if temp_frame_paths:
<<<<<<< HEAD
        for source_path in roop.globals.source_paths:  # Iterate over each source path for video processing
            for frame_processor in get_frame_processors_modules(roop.globals.frame_processors):
                update_status('Progressing...', frame_processor.NAME)
                frame_processor.process_video(source_path, temp_frame_paths)
=======
        for frame_processor in get_frame_processors_modules(roop.globals.frame_processors):
            update_status('Progressing...', frame_processor.NAME)
            for face_index, face_path in roop.globals.face_images.items():
                frame_processor.process_video(face_path, temp_frame_paths)
>>>>>>> 78806899
                frame_processor.post_process()
    else:
        update_status('Frames not found...')
        return

    # create video
    if roop.globals.keep_fps:
        fps = detect_fps(roop.globals.target_path)
        update_status(f'Creating video with {fps} FPS...')
        create_video(roop.globals.target_path, fps)
    else:
        update_status('Creating video with 30 FPS...')
        create_video(roop.globals.target_path)

    # handle audio
    if roop.globals.skip_audio:
        move_temp(roop.globals.target_path, roop.globals.output_path)
        update_status('Skipping audio...')
    else:
        if roop.globals.keep_fps:
            update_status('Restoring audio...')
        else:
            update_status('Restoring audio might cause issues as fps are not kept...')
        restore_audio(roop.globals.target_path, roop.globals.output_path)

    # clean temp
    update_status('Cleaning temporary resources...')
    clean_temp(roop.globals.target_path)

    # validate video
    if is_video(roop.globals.target_path):
        update_status('Processing to video succeed!')
    else:
        update_status('Processing to video failed!')


def destroy() -> None:
    if roop.globals.target_path:
        clean_temp(roop.globals.target_path)
    sys.exit()


def run() -> None:
    parse_args()
    if not pre_check():
        return
    for frame_processor in get_frame_processors_modules(roop.globals.frame_processors):
        if not frame_processor.pre_check():
            return
    limit_resources()
    if roop.globals.headless:
        start()
    else:
        window = ui.init(start, destroy)
        window.mainloop()<|MERGE_RESOLUTION|>--- conflicted
+++ resolved
@@ -31,11 +31,8 @@
     signal.signal(signal.SIGINT, lambda signal_number, frame: destroy())
     program = argparse.ArgumentParser(formatter_class=lambda prog: argparse.HelpFormatter(prog, max_help_position=100))
     program.add_argument('-f', '--faces', help='Faces yaml file', dest='faces_path')
-<<<<<<< HEAD
     program.add_argument('-sf', '--source-folder', help='Path to the folder containing source images', dest='source_folder')
     program.add_argument('-sfs', '--source-files', help='Comma-separated filenames of the source images', dest='source_files')
-=======
->>>>>>> 78806899
     program.add_argument('-t', '--target', help='select an target image or video', dest='target_path')
     program.add_argument('-o', '--output', help='select output file or directory', dest='output_path')
     program.add_argument('--frame-processor', help='frame processors (choices: face_swapper, face_enhancer, ...)', dest='frame_processor', default=['face_swapper'], nargs='+')
@@ -63,12 +60,8 @@
 
     roop.globals.target_path = args.target_path
     roop.globals.faces_path = args.faces_path
-<<<<<<< HEAD
     roop.globals.output_path = normalize_output_path(roop.globals.source_folder, roop.globals.target_path, args.output_path)
     roop.globals.headless = roop.globals.source_folder is not None and roop.globals.target_path is not None and roop.globals.output_path is not None
-=======
-    roop.globals.headless = True
->>>>>>> 78806899
     roop.globals.frame_processors = args.frame_processor
     roop.globals.keep_fps = args.keep_fps
     roop.globals.keep_frames = args.keep_frames
@@ -85,7 +78,6 @@
     roop.globals.execution_providers = decode_execution_providers(args.execution_provider)
     roop.globals.execution_threads = args.execution_threads
 
-<<<<<<< HEAD
     # Handle source paths
     if args.source_folder and args.source_files:
         file_names = args.source_files.split(',')
@@ -93,13 +85,6 @@
     else:
         roop.globals.source_paths = []
 
-=======
-    roop.globals.face_images = {}
-    for i in range(1, 10):
-        face_path = getattr(args, f'face{i}_path', None)
-        if face_path:
-            roop.globals.face_images[i] = face_path
->>>>>>> 78806899
 
 def encode_execution_providers(execution_providers: List[str]) -> List[str]:
     return [execution_provider.replace('ExecutionProvider', '').lower() for execution_provider in execution_providers]
@@ -180,7 +165,6 @@
 
    # process image to image
     if has_image_extension(roop.globals.target_path):
-<<<<<<< HEAD
         for source_path in roop.globals.source_paths:  # Iterate over each source path
             if predict_image(roop.globals.target_path):
                 destroy()
@@ -196,24 +180,6 @@
             else:
                 update_status('Processing to image failed!')
         return  # Return after processing all source images
-=======
-        if predict_image(roop.globals.target_path):
-            destroy()
-        # Process chaque visage individuellement ou en groupe selon la logique requise
-        for face_index, face_path in roop.globals.face_images.items():
-            shutil.copy2(roop.globals.target_path, roop.globals.output_path)
-            for frame_processor in get_frame_processors_modules(roop.globals.frame_processors):
-                update_status('Progressing...', frame_processor.NAME)
-                frame_processor.process_image(0, face_path, roop.globals.output_path, roop.globals.output_path)
-                frame_processor.post_process()
-        # validate image
-        if is_image(roop.globals.target_path):
-            update_status('Processing to image succeed!')
-        else:
-            update_status('Processing to image failed!')
-        return
-    
->>>>>>> 78806899
     # process image to videos
     if predict_video(roop.globals.target_path):
         destroy()
@@ -231,17 +197,10 @@
     # process frame
     temp_frame_paths = get_temp_frame_paths(roop.globals.target_path)
     if temp_frame_paths:
-<<<<<<< HEAD
         for source_path in roop.globals.source_paths:  # Iterate over each source path for video processing
             for frame_processor in get_frame_processors_modules(roop.globals.frame_processors):
                 update_status('Progressing...', frame_processor.NAME)
                 frame_processor.process_video(source_path, temp_frame_paths)
-=======
-        for frame_processor in get_frame_processors_modules(roop.globals.frame_processors):
-            update_status('Progressing...', frame_processor.NAME)
-            for face_index, face_path in roop.globals.face_images.items():
-                frame_processor.process_video(face_path, temp_frame_paths)
->>>>>>> 78806899
                 frame_processor.post_process()
     else:
         update_status('Frames not found...')
